<<<<<<< HEAD
from .coco import CocoDataset
from .registry import DATASETS

=======
from .registry import DATASETS
from .coco import CocoDataset
>>>>>>> 0ea83485

@DATASETS.register_module
class DotaDataset(CocoDataset):

    CLASSES = ('plane', 'baseball-diamond', 'bridge', 'ground-track-field', 'small-vehicle', 'large-vehicle', 
               'ship', 'tennis-court','basketball-court', 'storage-tank',  'soccer-ball-field', 'roundabout', 
               'harbor', 'swimming-pool', 'helicopter','container-crane')<|MERGE_RESOLUTION|>--- conflicted
+++ resolved
@@ -1,11 +1,5 @@
-<<<<<<< HEAD
 from .coco import CocoDataset
 from .registry import DATASETS
-
-=======
-from .registry import DATASETS
-from .coco import CocoDataset
->>>>>>> 0ea83485
 
 @DATASETS.register_module
 class DotaDataset(CocoDataset):
